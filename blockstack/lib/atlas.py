--- conflicted
+++ resolved
@@ -1650,28 +1650,20 @@
             res = {'error': 'Remote peer {} is well behind the chain tip'.format(peer_hostport)}
 
         if 'testnet' in res:
-<<<<<<< HEAD
-            if (res['testnet'] and not BLOCKSTACK_TEST and not BLOCKSTACK_TESTNET) or (not res['testnet'] and (BLOCKSTACK_TEST or BLOCKSTACK_TESTNET)):
-                if BLOCKSTACK_TEST or BLOCKSTACK_TESTNET:
-=======
             if (res['testnet'] and not BLOCKSTACK_TEST and not BLOCKSTACK_PUBLIC_TESTNET) or (not res['testnet'] and (BLOCKSTACK_TEST or BLOCKSTACK_PUBLIC_TESTNET)):
                 if BLOCKSTACK_TEST or BLOCKSTACK_PUBLIC_TESTNET:
->>>>>>> 16138de1
                     log.error("Remote host {} is a mainnet host, and we're testnet".format(peer_hostport))
                     res = {'error': 'Remote peer {} is a mainnet host, and we\'re testnet'.format(peer_hostport)}
                 else:
                     log.error("Remote host {} is a testnet host".format(peer_hostport))
                     res = {'error': 'Remote peer {} is a testnet host'.format(peer_hostport)}
 
-<<<<<<< HEAD
-=======
         else:
             # assume mainnet 
             if BLOCKSTACK_TEST or BLOCKSTACK_PUBLIC_TESTNET:
                 log.error("Remote host {} is a mainnet host, and we're testnet".format(peer_hostport))
                 res = {'error': 'Remote peer {} is a mainnet host, and we\'re testnet'.format(peer_hostport)}
 
->>>>>>> 16138de1
     except (socket.timeout, socket.gaierror, socket.herror, socket.error), se:
         atlas_log_socket_error( "getinfo(%s)" % peer_hostport, peer_hostport, se )
 
