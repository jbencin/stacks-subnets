--- conflicted
+++ resolved
@@ -45,11 +45,8 @@
         ContractAnalysis {
             private_function_types: BTreeMap::new(),
             public_function_types: BTreeMap::new(),
-<<<<<<< HEAD
-            read_only_function_types: BTreeMap::new(),
-=======
-            variable_types: BTreeMap::new(),
->>>>>>> 8ee28115
+	    read_only_function_types: BTreeMap::new(),
+	    variable_types: BTreeMap::new(),
             map_types: BTreeMap::new()
         }
     }
@@ -68,14 +65,13 @@
         self.map_types.insert(name.to_string(), (key_type.clone(),
                                                  map_type.clone()));
     }
-
-<<<<<<< HEAD
+    
+    pub fn add_variable_type(&mut self, name: &str, variable_type: &TypeSignature) {
+        self.variable_types.insert(name.to_string(), variable_type.clone());
+    }
+    
     pub fn add_read_only_function(&mut self, name: &str, function_type: &FunctionType) {
         self.read_only_function_types.insert(name.to_string(), function_type.clone());
-=======
-    pub fn add_variable_type(&mut self, name: &str, variable_type: &TypeSignature) {
-        self.variable_types.insert(name.to_string(), variable_type.clone());
->>>>>>> 8ee28115
     }
 
     pub fn add_public_function(&mut self, name: &str, function_type: &FunctionType) {
@@ -90,13 +86,12 @@
         self.public_function_types.get(name)
     }
 
-<<<<<<< HEAD
     pub fn get_read_only_function_type(&self, name: &str) -> Option<&FunctionType> {
         self.read_only_function_types.get(name)
-=======
+    }
+
     pub fn get_private_function(&self, name: &str) -> Option<&FunctionType> {
         self.private_function_types.get(name)
->>>>>>> 8ee28115
     }
 
     pub fn get_map_type(&self, name: &str) -> Option<&(TypeSignature, TypeSignature)> {
