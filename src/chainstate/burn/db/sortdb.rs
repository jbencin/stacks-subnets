--- conflicted
+++ resolved
@@ -1845,11 +1845,7 @@
             StacksEpochId::Epoch10 => false,
             StacksEpochId::Epoch20 => version == "1" || version == "2" || version == "3",
             StacksEpochId::Epoch2_05 => version == "2" || version == "3",
-<<<<<<< HEAD
-            // DO NOT SUBMIT: is this right?
             StacksEpochId::Epoch21 => version == "2" || version == "3",
-=======
->>>>>>> 256b58a0
         }
     }
 
