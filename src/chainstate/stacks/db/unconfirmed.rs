/*
 copyright: (c) 2013-2020 by Blockstack PBC, a public benefit corporation.

 This file is part of Blockstack.

 Blockstack is free software. You may redistribute or modify
 it under the terms of the GNU General Public License as published by
 the Free Software Foundation, either version 3 of the License or
 (at your option) any later version.

 Blockstack is distributed in the hope that it will be useful,
 but WITHOUT ANY WARRANTY, including without the implied warranty of
 MERCHANTABILITY or FITNESS FOR A PARTICULAR PURPOSE. See the
 GNU General Public License for more details.

 You should have received a copy of the GNU General Public License
 along with Blockstack. If not, see <http://www.gnu.org/licenses/>.
*/

use std::fs;
use std::collections::HashSet;

use core::*;

use chainstate::stacks::Error;
use chainstate::stacks::*;
use chainstate::stacks::events::*;
use chainstate::stacks::db::*;
use chainstate::stacks::db::accounts::*;
use chainstate::stacks::db::blocks::*;

use util::db::Error as db_error;
use net::Error as net_error;

use vm::database::marf::MarfedKV;
use vm::database::NULL_HEADER_DB;
use vm::database::NULL_POX_STATE_DB;
use vm::database::HeadersDB;
use vm::database::PoxStateDB;
use vm::clarity::{
    ClarityInstance,
    Error as clarity_error
};

use vm::costs::ExecutionCost;

pub struct UnconfirmedState {
    pub confirmed_chain_tip: StacksBlockId,
    pub unconfirmed_chain_tip: StacksBlockId,
    pub clarity_inst: ClarityInstance,

    last_mblock: Option<BlockHeaderHash>,
    last_mblock_seq: u16,
}

impl UnconfirmedState {
    pub fn new(chainstate: &StacksChainState, tip: StacksBlockId, cost_so_far: ExecutionCost) -> Result<UnconfirmedState, Error> {
        let marf = MarfedKV::open_unconfirmed(&chainstate.clarity_state_index_root, None)?;
        
        let mut microblock_budget = chainstate.block_limit.clone();
        microblock_budget.sub(&cost_so_far)
            .map_err(|_e| {
                Error::CostOverflowError(chainstate.block_limit.clone(), cost_so_far.clone(), cost_so_far.clone())
            })?;

        let clarity_instance = ClarityInstance::new(marf, microblock_budget);
        let unconfirmed_tip = MARF::make_unconfirmed_chain_tip(&tip);

        Ok(UnconfirmedState {
            confirmed_chain_tip: tip,
            unconfirmed_chain_tip: unconfirmed_tip,
            clarity_inst: clarity_instance,

            last_mblock: None,
            last_mblock_seq: 0,
        })
    }

    pub fn open_readonly(chainstate: &StacksChainState, tip: StacksBlockId) -> Result<UnconfirmedState, Error> {
        let marf = MarfedKV::open_unconfirmed(&chainstate.clarity_state_index_root, None)?;
        let clarity_instance = ClarityInstance::new(marf, ExecutionCost::max_value());
        let unconfirmed_tip = MARF::make_unconfirmed_chain_tip(&tip);
        
        Ok(UnconfirmedState {
            confirmed_chain_tip: tip,
            unconfirmed_chain_tip: unconfirmed_tip,
            clarity_inst: clarity_instance,

            last_mblock: None,
            last_mblock_seq: u16::max_value()
        })
    }

    /// Append a sequence of microblocks to this unconfirmed state.
    /// Microblocks with sequence less than the self.last_mblock_seq will be silently ignored.
    /// Produce the total fees, total burns, and total list of transaction receipts.
    /// Updates internal cost_so_far count.
    /// Idempotent.
    fn append_microblocks(&mut self, chainstate: &StacksChainState, pox_dbconn: &dyn PoxStateDB, mblocks: Vec<StacksMicroblock>) -> Result<(u128, u128, Vec<StacksTransactionReceipt>), Error> {
        if self.last_mblock_seq == u16::max_value() {
            // drop them
            return Ok((0, 0, vec![]));
        }

        debug!("Refresh unconfirmed chain state off of {} with {} microblocks", &self.confirmed_chain_tip, mblocks.len());

        let mut last_mblock = self.last_mblock.take();
        let mut last_mblock_seq = self.last_mblock_seq;
        let db_config = chainstate.config();

        let mut total_fees = 0;
        let mut total_burns = 0;
        let mut all_receipts = vec![];
   
        {
            let mut clarity_tx = StacksChainState::begin_unconfirmed(db_config, &chainstate.headers_db, &mut self.clarity_inst, pox_dbconn, &self.confirmed_chain_tip);

            for mblock in mblocks.into_iter() {
                if (last_mblock.is_some() && mblock.header.sequence <= last_mblock_seq) || (last_mblock.is_none() && mblock.header.sequence != 0) {
                    continue;
                }

                let seq = mblock.header.sequence;
                let mblock_hash = mblock.block_hash();

                let (stx_fees, stx_burns, mut receipts) = match StacksChainState::process_microblocks_transactions(&mut clarity_tx, &vec![mblock]) {
                    Ok(x) => x,
                    Err((Error::InvalidStacksMicroblock(msg, _), hdr)) => {
                        warn!("Invalid stacks microblock {}: {}", hdr, msg);
                        continue;
                    },
                    Err((e, _)) => {
                        return Err(e);
                    }
                };

                total_fees += stx_fees;
                total_burns += stx_burns;
                all_receipts.append(&mut receipts);

                last_mblock = Some(mblock_hash);
                last_mblock_seq = seq;
            }

            clarity_tx.commit_unconfirmed();
        };

        self.last_mblock = last_mblock;
        self.last_mblock_seq = last_mblock_seq;

        Ok((total_fees, total_burns, all_receipts))
    }

    /// Load up Stacks microblock stream to process
    fn load_child_microblocks(&self, chainstate: &StacksChainState) -> Result<Option<Vec<StacksMicroblock>>, Error> {
        let (consensus_hash, anchored_block_hash) = match chainstate.get_block_header_hashes(&self.confirmed_chain_tip)? {
            Some(x) => x,
            None => {
                return Err(Error::NoSuchBlockError);
            }
        };
        
        StacksChainState::load_staging_microblock_stream(&chainstate.blocks_db, &chainstate.blocks_path, &consensus_hash, &anchored_block_hash, u16::max_value())
    }

    /// Update the view of the current confiremd chain tip's unconfirmed microblock state
    pub fn refresh(&mut self, chainstate: &StacksChainState, pox_dbconn: &dyn PoxStateDB) -> Result<(u128, u128, Vec<StacksTransactionReceipt>), Error> {
        if self.last_mblock_seq == u16::max_value() {
            // no-op
            return Ok((0, 0, vec![]));
        }

        match self.load_child_microblocks(chainstate)? {
            Some(microblocks) => {
                self.append_microblocks(chainstate, pox_dbconn, microblocks)
            }
            None => {
                Ok((0, 0, vec![]))
            }
        }
    }
}

impl StacksChainState {
    /// Clear the current unconfirmed state
    fn drop_unconfirmed_state(&mut self, mut unconfirmed: UnconfirmedState) {
        debug!("Drop unconfirmed state off of {}", &unconfirmed.confirmed_chain_tip);
        let clarity_tx = StacksChainState::begin_unconfirmed(self.config(), &NULL_HEADER_DB, &mut unconfirmed.clarity_inst, &NULL_POX_STATE_DB, &unconfirmed.confirmed_chain_tip);
        clarity_tx.rollback_unconfirmed();
    }

    /// Instantiate the unconfirmed state of a given chain tip.
    /// Pre-populate it with any microblock state we have.
    fn make_unconfirmed_state(&self, pox_dbconn: &dyn PoxStateDB, anchored_block_id: StacksBlockId, anchored_block_cost: ExecutionCost) -> Result<(UnconfirmedState, u128, u128, Vec<StacksTransactionReceipt>), Error> {
        let mut unconfirmed_state = UnconfirmedState::new(self, anchored_block_id, anchored_block_cost)?;
        let (fees, burns, receipts) = unconfirmed_state.refresh(self, pox_dbconn)?;
        Ok((unconfirmed_state, fees, burns, receipts))
    }

    /// Reload the unconfirmed view from a new chain tip.
    /// -- if the canonical chain tip hasn't changed, then just apply any new microblocks that have arrived.
    /// -- if the canonical chain tip has changed, then drop the current view, make a new view, and
    /// process that new view's unconfirmed microblocks.
    /// Call after storing all microblocks from the network.
<<<<<<< HEAD
    pub fn reload_unconfirmed_state(&mut self, pox_dbconn: &dyn PoxStateDB, canonical_tip: StacksBlockId, block_cost: ExecutionCost) -> Result<(u128, u128, Vec<StacksTransactionReceipt>), Error> {
=======
    pub fn reload_unconfirmed_state(&mut self, canonical_tip: StacksBlockId) -> Result<(u128, u128, Vec<StacksTransactionReceipt>), Error> {
>>>>>>> 9a38e87a
        debug!("Reload unconfirmed state off of {}", &canonical_tip);

        let unconfirmed_state = self.unconfirmed_state.take();

        if let Some(mut unconfirmed_state) = unconfirmed_state {
            if canonical_tip == unconfirmed_state.confirmed_chain_tip {
                // refresh with latest microblocks
                let res = unconfirmed_state.refresh(self, pox_dbconn);
                self.unconfirmed_state = Some(unconfirmed_state);
                return res;
            }
            else {
                self.unconfirmed_state = Some(unconfirmed_state);
            }
        }

        let block_cost = StacksChainState::get_stacks_block_anchored_cost(&self.headers_db, &canonical_tip)?
            .ok_or_else(|| Error::NoSuchBlockError)?;

        // tip changed, or we don't have unconfirmed state yet
        let (new_unconfirmed_state, fees, burns, receipts) = self.make_unconfirmed_state(pox_dbconn, canonical_tip, block_cost)?;
        if let Some(unconfirmed_state) = self.unconfirmed_state.take() {
            self.drop_unconfirmed_state(unconfirmed_state);
        }
        self.unconfirmed_state = Some(new_unconfirmed_state);
        Ok((fees, burns, receipts))
    }

    /// Refresh the current unconfirmed chain state
    pub fn refresh_unconfirmed_state(&mut self, pox_dbconn: &dyn PoxStateDB) -> Result<(u128, u128, Vec<StacksTransactionReceipt>), Error> {
        let mut unconfirmed_state = self.unconfirmed_state.take();
        let res = 
            if let Some(ref mut unconfirmed_state) = unconfirmed_state {
                debug!("Refresh unconfirmed state off of {}", &unconfirmed_state.confirmed_chain_tip);
                unconfirmed_state.refresh(self, pox_dbconn)
            }
            else {
                warn!("No unconfirmed state instantiated");
                Ok((0, 0, vec![]))
            };
        self.unconfirmed_state = unconfirmed_state;
        res
    }

    /// Refresh the current unconfirmed state in a read-only fashion -- just make sure it's
    /// pointing to the given stacks block ID.
    /// Don't apply any new microblocks.
    pub fn refresh_unconfirmed_state_readonly(&mut self, canonical_tip: StacksBlockId) -> Result<(), Error> {
        debug!("Refresh read-only unconfirmed state off of {}", &canonical_tip);
       
        let unconfirmed_state_opt = self.unconfirmed_state.take();
        if let Some(unconfirmed_state) = unconfirmed_state_opt {
            if unconfirmed_state.confirmed_chain_tip == canonical_tip {
                self.unconfirmed_state = Some(unconfirmed_state);
                Ok(())
            }
            else {
                let new_unconfirmed_state = UnconfirmedState::open_readonly(self, canonical_tip)?;
                self.unconfirmed_state = Some(new_unconfirmed_state);
                Ok(())
            }
        }
        else {
            let new_unconfirmed_state = UnconfirmedState::open_readonly(self, canonical_tip)?;
            self.unconfirmed_state = Some(new_unconfirmed_state);
            Ok(())
        }
    }
}

#[cfg(test)]
mod test {
    use super::*;
    
    use std::fs;

    use burnchains::PublicKey;
    
    use chainstate::stacks::index::*;
    use chainstate::stacks::index::node::*;
    use chainstate::stacks::index::marf::*;

    use chainstate::stacks::db::test::*;
    use chainstate::stacks::db::*;
    use chainstate::stacks::miner::*;
    use chainstate::stacks::*;

    use net::test::*;

    use chainstate::burn::db::*;
    use chainstate::burn::db::sortdb::*;

    use core::mempool::*;
    use chainstate::stacks::miner::test::make_coinbase;

    #[test]
    fn test_unconfirmed_refresh_one_microblock_stx_transfer() {
        let privk = StacksPrivateKey::new();
        let addr = StacksAddress::from_public_keys(C32_ADDRESS_VERSION_TESTNET_SINGLESIG, &AddressHashMode::SerializeP2PKH, 1, &vec![StacksPublicKey::from_private(&privk)]).unwrap();

        let initial_balance = 1000000000;
        let mut peer_config = TestPeerConfig::new("test_unconfirmed_refresh_one_microblock_stx_transfer", 7000, 7001);
        peer_config.initial_balances = vec![
            (addr.to_account_principal(), initial_balance)
        ];

        let mut peer = TestPeer::new(peer_config);

        let chainstate_path = peer.chainstate_path.clone();

        let num_blocks = 10;
        let first_stacks_block_height = {
            let sn = SortitionDB::get_canonical_burn_chain_tip(&peer.sortdb.as_ref().unwrap().conn()).unwrap();
            sn.block_height
        };

        let mut last_block : Option<StacksBlock> = None;
        for tenure_id in 0..num_blocks {
            let microblock_privkey = StacksPrivateKey::new();
            let microblock_pubkeyhash = Hash160::from_data(&StacksPublicKey::from_private(&microblock_privkey).to_bytes());

            // send transactions to the mempool
            let tip = SortitionDB::get_canonical_burn_chain_tip(&peer.sortdb.as_ref().unwrap().conn()).unwrap();

            assert_eq!(tip.block_height, first_stacks_block_height + (tenure_id as u64));
            if let Some(block) = last_block {
                assert_eq!(tip.winning_stacks_block_hash, block.block_hash());
            }

            let mut anchor_size = 0;
            let mut anchor_cost = ExecutionCost::zero();

            let (burn_ops, stacks_block, _) = peer.make_tenure(|ref mut miner, ref mut sortdb, ref mut chainstate, vrf_proof, ref parent_opt, _| {
                let parent_tip = match parent_opt {
                    None => {
                        StacksChainState::get_genesis_header_info(&chainstate.headers_db).unwrap()
                    }
                    Some(block) => {
                        let ic = sortdb.index_conn();
                        let snapshot = SortitionDB::get_block_snapshot_for_winning_stacks_block(&ic, &tip.sortition_id, &block.block_hash()).unwrap().unwrap();      // succeeds because we don't fork
                        StacksChainState::get_anchored_block_header_info(&chainstate.headers_db, &snapshot.consensus_hash, &snapshot.winning_stacks_block_hash).unwrap().unwrap()
                    }
                };

                let block_builder = StacksBlockBuilder::make_block_builder(&parent_tip, vrf_proof, tip.total_burn, microblock_pubkeyhash).unwrap();

                let coinbase_tx = make_coinbase(miner, tenure_id);
                let (anchored_block, anchored_block_size, anchored_block_cost) = StacksBlockBuilder::make_anchored_block_from_txs(block_builder, chainstate, &sortdb.index_conn(), vec![coinbase_tx]).unwrap();

                anchor_size = anchored_block_size;
                anchor_cost = anchored_block_cost;
                (anchored_block, vec![])
            });

            last_block = Some(stacks_block.clone());
            let (_, _, consensus_hash) = peer.next_burnchain_block(burn_ops.clone());
            peer.process_stacks_epoch_at_tip(&stacks_block, &vec![]);
            
            let recv_addr = StacksAddress::from_string("ST1H1B54MY50RMBRRKS7GV2ZWG79RZ1RQ1ETW4E01").unwrap();
           
            // build 1-block microblock stream
            let microblocks = {
                let sortdb = peer.sortdb.take().unwrap();
                let sort_iconn = sortdb.index_conn();
                let microblock = {
                    let mut microblock_builder = StacksMicroblockBuilder::new(stacks_block.block_hash(), consensus_hash.clone(), peer.chainstate(), &sort_iconn, anchor_cost.clone(), anchor_size).unwrap();

                    // make a single stx-transfer
                    let auth = TransactionAuth::Standard(TransactionSpendingCondition::new_singlesig_p2pkh(StacksPublicKey::from_private(&privk)).unwrap());
                    let mut tx_stx_transfer = StacksTransaction::new(
                        TransactionVersion::Testnet, auth.clone(),
                        TransactionPayload::TokenTransfer(recv_addr.clone().into(), 1, TokenTransferMemo([0u8; 34])));

                    tx_stx_transfer.chain_id = 0x80000000;
                    tx_stx_transfer.post_condition_mode = TransactionPostConditionMode::Allow;
                    tx_stx_transfer.set_fee_rate(0);
                    tx_stx_transfer.set_origin_nonce(tenure_id as u64);

                    let mut signer = StacksTransactionSigner::new(&tx_stx_transfer);
                    signer.sign_origin(&privk).unwrap();

                    let signed_tx = signer.get_tx().unwrap();

                    let microblock = microblock_builder.mine_next_microblock_from_txs(vec![MemPoolTxInfo::from_tx(signed_tx, 0, consensus_hash.clone(), stacks_block.block_hash(), tenure_id as u64)], &microblock_privkey).unwrap();
                    microblock
                };

                peer.sortdb = Some(sortdb);
                vec![microblock]
            };

            // store microblock stream
            for mblock in microblocks.into_iter() {
                peer.chainstate().preprocess_streamed_microblock(&consensus_hash, &stacks_block.block_hash(), &mblock).unwrap();
            }

            // process microblock stream to generate unconfirmed state
            let sortdb = peer.sortdb.take().unwrap();
            let canonical_tip = StacksBlockHeader::make_index_block_hash(&consensus_hash, &stacks_block.block_hash());
<<<<<<< HEAD
            peer.chainstate().reload_unconfirmed_state(&sortdb.index_conn(), canonical_tip.clone(), anchor_cost).unwrap();
=======
            peer.chainstate().reload_unconfirmed_state(canonical_tip.clone()).unwrap();
>>>>>>> 9a38e87a
    
            let recv_balance = peer.chainstate().with_read_only_unconfirmed_clarity_tx(&sortdb.index_conn(), |clarity_tx| {
                clarity_tx.with_clarity_db_readonly(|clarity_db| {
                    clarity_db.get_account_stx_balance(&recv_addr.into())
                })
            }).unwrap();
            peer.sortdb = Some(sortdb);
            
            // move 1 stx per round
            assert_eq!(recv_balance, (tenure_id + 1) as u128);
            let (canonical_burn, canonical_block) = SortitionDB::get_canonical_stacks_chain_tip_hash(peer.sortdb().conn()).unwrap();

            let sortdb = peer.sortdb.take().unwrap();
            let confirmed_recv_balance = peer.chainstate().with_read_only_clarity_tx(&sortdb.index_conn(), &canonical_tip, |clarity_tx| {
                clarity_tx.with_clarity_db_readonly(|clarity_db| {
                    clarity_db.get_account_stx_balance(&recv_addr.into())
                })
            });
            peer.sortdb = Some(sortdb);

            assert_eq!(confirmed_recv_balance, tenure_id as u128);
            eprintln!("\nrecv_balance: {}\nconfirmed_recv_balance: {}\nblock header {}: {:?}\ntip: {}/{}\n", recv_balance, confirmed_recv_balance, &stacks_block.block_hash(), &stacks_block.header, &canonical_burn, &canonical_block);
        }
    }
    
    #[test]
    fn test_unconfirmed_refresh_10_microblocks_10_stx_transfers() {
        let privk = StacksPrivateKey::new();
        let addr = StacksAddress::from_public_keys(C32_ADDRESS_VERSION_TESTNET_SINGLESIG, &AddressHashMode::SerializeP2PKH, 1, &vec![StacksPublicKey::from_private(&privk)]).unwrap();

        let initial_balance = 1000000000;
        let mut peer_config = TestPeerConfig::new("test_unconfirmed_refresh_10_microblocks_10_stx_transfers", 7002, 7003);
        peer_config.initial_balances = vec![
            (addr.to_account_principal(), initial_balance)
        ];

        let mut peer = TestPeer::new(peer_config);

        let chainstate_path = peer.chainstate_path.clone();

        let num_blocks = 10;
        let first_stacks_block_height = {
            let tip = SortitionDB::get_canonical_burn_chain_tip(&peer.sortdb.as_ref().unwrap().conn()).unwrap();
            tip.block_height
        };

        let mut last_block : Option<StacksBlock> = None;
        for tenure_id in 0..num_blocks {
            let microblock_privkey = StacksPrivateKey::new();
            let microblock_pubkeyhash = Hash160::from_data(&StacksPublicKey::from_private(&microblock_privkey).to_bytes());

            // send transactions to the mempool
            let tip = SortitionDB::get_canonical_burn_chain_tip(&peer.sortdb.as_ref().unwrap().conn()).unwrap();

            assert_eq!(tip.block_height, first_stacks_block_height + (tenure_id as u64));
            if let Some(block) = last_block {
                assert_eq!(tip.winning_stacks_block_hash, block.block_hash());
            }

            let mut anchor_size = 0;
            let mut anchor_cost = ExecutionCost::zero();

            let (burn_ops, stacks_block, _) = peer.make_tenure(|ref mut miner, ref mut sortdb, ref mut chainstate, vrf_proof, ref parent_opt, _| {
                let parent_tip = match parent_opt {
                    None => {
                        StacksChainState::get_genesis_header_info(&chainstate.headers_db).unwrap()
                    }
                    Some(block) => {
                        let ic = sortdb.index_conn();
                        let snapshot = SortitionDB::get_block_snapshot_for_winning_stacks_block(&ic, &tip.sortition_id, &block.block_hash()).unwrap().unwrap();      // succeeds because we don't fork
                        StacksChainState::get_anchored_block_header_info(&chainstate.headers_db, &snapshot.consensus_hash, &snapshot.winning_stacks_block_hash).unwrap().unwrap()
                    }
                };

                let block_builder = StacksBlockBuilder::make_block_builder(&parent_tip, vrf_proof, tip.total_burn, microblock_pubkeyhash).unwrap();

                let coinbase_tx = make_coinbase(miner, tenure_id);
                let (anchored_block, anchored_block_size, anchored_block_cost) = StacksBlockBuilder::make_anchored_block_from_txs(block_builder, chainstate, &sortdb.index_conn(), vec![coinbase_tx]).unwrap();

                anchor_size = anchored_block_size;
                anchor_cost = anchored_block_cost;
                (anchored_block, vec![])
            });

            last_block = Some(stacks_block.clone());
            let (_, _, consensus_hash) = peer.next_burnchain_block(burn_ops.clone());
            peer.process_stacks_epoch_at_tip(&stacks_block, &vec![]);
            
            let recv_addr = StacksAddress::from_string("ST1H1B54MY50RMBRRKS7GV2ZWG79RZ1RQ1ETW4E01").unwrap();
           
            // build microblock stream iteratively, and test balances at each additional microblock
            let sortdb = peer.sortdb.take().unwrap();
            let microblocks = {
                let sort_iconn = sortdb.index_conn();
                let mut microblock_builder = StacksMicroblockBuilder::new(stacks_block.block_hash(), consensus_hash.clone(), peer.chainstate(), &sort_iconn, anchor_cost.clone(), anchor_size).unwrap();
                let mut microblocks = vec![];
                for i in 0..10 {
                    let mut signed_txs = vec![];
                    for j in 0..10 {
                        // make 10 stx-transfers in 10 microblocks (100 txs total)
                        let auth = TransactionAuth::Standard(TransactionSpendingCondition::new_singlesig_p2pkh(StacksPublicKey::from_private(&privk)).unwrap());
                        let mut tx_stx_transfer = StacksTransaction::new(
                            TransactionVersion::Testnet, auth.clone(),
                            TransactionPayload::TokenTransfer(recv_addr.clone().into(), 1, TokenTransferMemo([0u8; 34])));

                        tx_stx_transfer.chain_id = 0x80000000;
                        tx_stx_transfer.post_condition_mode = TransactionPostConditionMode::Allow;
                        tx_stx_transfer.set_fee_rate(0);
                        tx_stx_transfer.set_origin_nonce((100*tenure_id + 10*i + j) as u64);

                        let mut signer = StacksTransactionSigner::new(&tx_stx_transfer);
                        signer.sign_origin(&privk).unwrap();

                        let signed_tx = signer.get_tx().unwrap();
                        signed_txs.push(signed_tx);
                    }

                    let signed_mempool_txs = signed_txs.into_iter()
                        .map(|tx| MemPoolTxInfo::from_tx(tx, 0, consensus_hash.clone(), stacks_block.block_hash(), tenure_id as u64))
                        .collect();

                    let microblock = microblock_builder.mine_next_microblock_from_txs(signed_mempool_txs, &microblock_privkey).unwrap();
                    microblocks.push(microblock);
                }
                microblocks
            };
            peer.sortdb = Some(sortdb);

            // store microblock stream
            for (i, mblock) in microblocks.into_iter().enumerate() {
                peer.chainstate().preprocess_streamed_microblock(&consensus_hash, &stacks_block.block_hash(), &mblock).unwrap();

                // process microblock stream to generate unconfirmed state
                let sortdb = peer.sortdb.take().unwrap();
                let canonical_tip = StacksBlockHeader::make_index_block_hash(&consensus_hash, &stacks_block.block_hash());
<<<<<<< HEAD
                peer.chainstate().reload_unconfirmed_state(&sortdb.index_conn(), canonical_tip.clone(), anchor_cost.clone()).unwrap();
       
                let recv_balance = peer.chainstate().with_read_only_unconfirmed_clarity_tx(&sortdb.index_conn(), |clarity_tx| {
=======
                peer.chainstate().reload_unconfirmed_state(canonical_tip.clone()).unwrap();
        
                let recv_balance = peer.chainstate().with_read_only_unconfirmed_clarity_tx(|clarity_tx| {
>>>>>>> 9a38e87a
                    clarity_tx.with_clarity_db_readonly(|clarity_db| {
                        clarity_db.get_account_stx_balance(&recv_addr.into())
                    })
                }).unwrap();
                peer.sortdb = Some(sortdb);

                // move 100 ustx per round -- 10 per mblock
                assert_eq!(recv_balance, (100*tenure_id + 10*(i+1)) as u128);
                let (canonical_burn, canonical_block) = SortitionDB::get_canonical_stacks_chain_tip_hash(peer.sortdb().conn()).unwrap();

                let sortdb = peer.sortdb.take().unwrap();
                let confirmed_recv_balance = peer.chainstate().with_read_only_clarity_tx(&sortdb.index_conn(), &canonical_tip, |clarity_tx| {
                    clarity_tx.with_clarity_db_readonly(|clarity_db| {
                        clarity_db.get_account_stx_balance(&recv_addr.into())
                    })
                });
                peer.sortdb = Some(sortdb);

                assert_eq!(confirmed_recv_balance, 100*tenure_id as u128);
                eprintln!("\nrecv_balance: {}\nconfirmed_recv_balance: {}\nblock header {}: {:?}\ntip: {}/{}\n", recv_balance, confirmed_recv_balance, &stacks_block.block_hash(), &stacks_block.header, &canonical_burn, &canonical_block);
            }
        }
    }
}<|MERGE_RESOLUTION|>--- conflicted
+++ resolved
@@ -202,11 +202,7 @@
     /// -- if the canonical chain tip has changed, then drop the current view, make a new view, and
     /// process that new view's unconfirmed microblocks.
     /// Call after storing all microblocks from the network.
-<<<<<<< HEAD
-    pub fn reload_unconfirmed_state(&mut self, pox_dbconn: &dyn PoxStateDB, canonical_tip: StacksBlockId, block_cost: ExecutionCost) -> Result<(u128, u128, Vec<StacksTransactionReceipt>), Error> {
-=======
-    pub fn reload_unconfirmed_state(&mut self, canonical_tip: StacksBlockId) -> Result<(u128, u128, Vec<StacksTransactionReceipt>), Error> {
->>>>>>> 9a38e87a
+    pub fn reload_unconfirmed_state(&mut self, pox_dbconn: &dyn PoxStateDB, canonical_tip: StacksBlockId) -> Result<(u128, u128, Vec<StacksTransactionReceipt>), Error> {
         debug!("Reload unconfirmed state off of {}", &canonical_tip);
 
         let unconfirmed_state = self.unconfirmed_state.take();
@@ -406,11 +402,7 @@
             // process microblock stream to generate unconfirmed state
             let sortdb = peer.sortdb.take().unwrap();
             let canonical_tip = StacksBlockHeader::make_index_block_hash(&consensus_hash, &stacks_block.block_hash());
-<<<<<<< HEAD
-            peer.chainstate().reload_unconfirmed_state(&sortdb.index_conn(), canonical_tip.clone(), anchor_cost).unwrap();
-=======
-            peer.chainstate().reload_unconfirmed_state(canonical_tip.clone()).unwrap();
->>>>>>> 9a38e87a
+            peer.chainstate().reload_unconfirmed_state(&sortdb.index_conn(), canonical_tip.clone()).unwrap();
     
             let recv_balance = peer.chainstate().with_read_only_unconfirmed_clarity_tx(&sortdb.index_conn(), |clarity_tx| {
                 clarity_tx.with_clarity_db_readonly(|clarity_db| {
@@ -546,15 +538,9 @@
                 // process microblock stream to generate unconfirmed state
                 let sortdb = peer.sortdb.take().unwrap();
                 let canonical_tip = StacksBlockHeader::make_index_block_hash(&consensus_hash, &stacks_block.block_hash());
-<<<<<<< HEAD
-                peer.chainstate().reload_unconfirmed_state(&sortdb.index_conn(), canonical_tip.clone(), anchor_cost.clone()).unwrap();
+                peer.chainstate().reload_unconfirmed_state(&sortdb.index_conn(), canonical_tip.clone()).unwrap();
        
                 let recv_balance = peer.chainstate().with_read_only_unconfirmed_clarity_tx(&sortdb.index_conn(), |clarity_tx| {
-=======
-                peer.chainstate().reload_unconfirmed_state(canonical_tip.clone()).unwrap();
-        
-                let recv_balance = peer.chainstate().with_read_only_unconfirmed_clarity_tx(|clarity_tx| {
->>>>>>> 9a38e87a
                     clarity_tx.with_clarity_db_readonly(|clarity_db| {
                         clarity_db.get_account_stx_balance(&recv_addr.into())
                     })
