--- conflicted
+++ resolved
@@ -2,11 +2,8 @@
 
 pub mod common;
 pub mod cost_estimators;
-<<<<<<< HEAD
 pub mod fee_rate_fuzzer;
-=======
 pub mod fee_medians;
->>>>>>> 84ca5642
 pub mod fee_scalar;
 pub mod metrics;
 
