FROM stacks-node:integrations

ARG test_name
ENV BITCOIND_TEST 1

<<<<<<< HEAD
RUN cargo test -- --test-threads 1 --ignored "$test_name"

RUN grcov . --binary-path ../../target/debug/ -s ../.. -t lcov --branch --ignore-not-existing --ignore "/*" -o lcov.info && \
    curl -Os https://uploader.codecov.io/latest/linux/codecov && \
    chmod +x codecov && \
    ./codecov --name "$test_name"
=======
RUN cargo build && \
    cargo test -- --test-threads 1 --ignored "$test_name"

RUN grcov . --binary-path ../../target/debug/ -s . -t lcov --branch --ignore-not-existing --ignore "/*" -o lcov.info && \
    curl -Os https://uploader.codecov.io/latest/linux/codecov && \
    chmod +x codecov && \
    ./codecov
>>>>>>> 8ceb0c05
<|MERGE_RESOLUTION|>--- conflicted
+++ resolved
@@ -3,19 +3,10 @@
 ARG test_name
 ENV BITCOIND_TEST 1
 
-<<<<<<< HEAD
-RUN cargo test -- --test-threads 1 --ignored "$test_name"
+RUN cargo build && \
+    cargo test -- --test-threads 1 --ignored "$test_name"
 
 RUN grcov . --binary-path ../../target/debug/ -s ../.. -t lcov --branch --ignore-not-existing --ignore "/*" -o lcov.info && \
     curl -Os https://uploader.codecov.io/latest/linux/codecov && \
     chmod +x codecov && \
-    ./codecov --name "$test_name"
-=======
-RUN cargo build && \
-    cargo test -- --test-threads 1 --ignored "$test_name"
-
-RUN grcov . --binary-path ../../target/debug/ -s . -t lcov --branch --ignore-not-existing --ignore "/*" -o lcov.info && \
-    curl -Os https://uploader.codecov.io/latest/linux/codecov && \
-    chmod +x codecov && \
-    ./codecov
->>>>>>> 8ceb0c05
+    ./codecov --name "$test_name"